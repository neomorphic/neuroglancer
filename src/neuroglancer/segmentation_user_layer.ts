/**
 * @license
 * Copyright 2016 Google Inc.
 * Licensed under the Apache License, Version 2.0 (the "License");
 * you may not use this file except in compliance with the License.
 * You may obtain a copy of the License at
 *
 *      http://www.apache.org/licenses/LICENSE-2.0
 *
 * Unless required by applicable law or agreed to in writing, software
 * distributed under the License is distributed on an "AS IS" BASIS,
 * WITHOUT WARRANTIES OR CONDITIONS OF ANY KIND, either express or implied.
 * See the License for the specific language governing permissions and
 * limitations under the License.
 */

import {CoordinateTransform} from 'neuroglancer/coordinate_transform';
import {UserLayer, UserLayerDropdown} from 'neuroglancer/layer';
import {LayerListSpecification, registerLayerType, registerVolumeLayerType} from 'neuroglancer/layer_specification';
import {getVolumeWithStatusMessage} from 'neuroglancer/layer_specification';
import {MeshSource} from 'neuroglancer/mesh/frontend';
import {MeshLayer} from 'neuroglancer/mesh/frontend';
import {Overlay} from 'neuroglancer/overlay';
import {SegmentColorHash} from 'neuroglancer/segment_color';
import {Bounds} from 'neuroglancer/segmentation_display_state/base';
import {SegmentationDisplayState3D, SegmentSelectionState, Uint64MapEntry} from 'neuroglancer/segmentation_display_state/frontend';
import {SharedDisjointUint64Sets} from 'neuroglancer/shared_disjoint_sets';
import {SharedWatchableValue} from 'neuroglancer/shared_watchable_value';
<<<<<<< HEAD
import {FRAGMENT_MAIN_START as SKELETON_FRAGMENT_MAIN_START, getTrackableFragmentMain, PerspectiveViewSkeletonLayer, SkeletonLayer, SkeletonLayerDisplayState, SliceViewPanelSkeletonLayer} from 'neuroglancer/skeleton/frontend';
=======
import {FRAGMENT_MAIN_START as SKELETON_FRAGMENT_MAIN_START, getTrackableFragmentMain, PerspectiveViewSkeletonLayer, SkeletonLayer, SkeletonLayerDisplayState, SkeletonSource, SliceViewPanelSkeletonLayer} from 'neuroglancer/skeleton/frontend';
>>>>>>> 0e7650e2
import {VolumeType} from 'neuroglancer/sliceview/volume/base';
import {SegmentationRenderLayer, SliceViewSegmentationDisplayState} from 'neuroglancer/sliceview/volume/segmentation_renderlayer';
import {trackableAlphaValue} from 'neuroglancer/trackable_alpha';
import {ElementVisibilityFromTrackableBoolean, TrackableBoolean, TrackableBooleanCheckbox} from 'neuroglancer/trackable_boolean';
import {ComputedWatchableValue} from 'neuroglancer/trackable_value';
import {Uint64Set} from 'neuroglancer/uint64_set';
<<<<<<< HEAD
import {vec3} from 'neuroglancer/util/geom';
import {parseArray, verify3dVec, verifyObjectProperty, verifyOptionalString} from 'neuroglancer/util/json';
=======
import {Borrowed} from 'neuroglancer/util/disposable';
import {vec3} from 'neuroglancer/util/geom';
import {parseArray, verify3dVec, verifyObjectProperty, verifyOptionalString} from 'neuroglancer/util/json';
import {NullarySignal} from 'neuroglancer/util/signal';
>>>>>>> 0e7650e2
import {Uint64} from 'neuroglancer/util/uint64';
import {makeWatchableShaderError} from 'neuroglancer/webgl/dynamic_shader';
import {RangeWidget} from 'neuroglancer/widget/range';
import {SegmentSetWidget} from 'neuroglancer/widget/segment_set_widget';
import {ShaderCodeWidget} from 'neuroglancer/widget/shader_code_widget';
import {Uint64EntryWidget} from 'neuroglancer/widget/uint64_entry_widget';

require('neuroglancer/noselect.css');
require('./segmentation_user_layer.css');

const SELECTED_ALPHA_JSON_KEY = 'selectedAlpha';
const NOT_SELECTED_ALPHA_JSON_KEY = 'notSelectedAlpha';
const OBJECT_ALPHA_JSON_KEY = 'objectAlpha';
const SATURATION_JSON_KEY = 'saturation';
const HIDE_SEGMENT_ZERO_JSON_KEY = 'hideSegmentZero';


export class SegmentationUserLayer extends UserLayer {
  displayState: SliceViewSegmentationDisplayState&SegmentationDisplayState3D&
      SkeletonLayerDisplayState = {
        segmentColorHash: SegmentColorHash.getDefault(),
        segmentSelectionState: new SegmentSelectionState(),
        selectedAlpha: trackableAlphaValue(0.5),
        saturation: trackableAlphaValue(1.0),
        notSelectedAlpha: trackableAlphaValue(0),
        objectAlpha: trackableAlphaValue(1.0),
        clipBounds: SharedWatchableValue.make<Bounds|undefined>(
            this.manager.worker, undefined),
        hideSegmentZero: new TrackableBoolean(true, true),
        visibleSegments: Uint64Set.makeWithCounterpart(this.manager.worker),
<<<<<<< HEAD
        highlightedSegments: Uint64Set.makeWithCounterpart(this.manager.worker),
        segmentEquivalences: SharedDisjointUint64Sets.makeWithCounterpart(
            this.manager.worker),
        volumeSourceOptions: {},
=======
        segmentEquivalences: SharedDisjointUint64Sets.makeWithCounterpart(this.manager.worker),
>>>>>>> 0e7650e2
        objectToDataTransform: new CoordinateTransform(),
        fragmentMain: getTrackableFragmentMain(),
        shaderError: makeWatchableShaderError(),
      };
  volumePath: string|undefined;

  /**
   * If meshPath is undefined, a default mesh source provided by the volume may
   * be used.  If meshPath is null, the default mesh source is not used.
   */
  meshPath: string|null|undefined;
  skeletonsPath: string|undefined;
  meshLayer: Borrowed<MeshLayer>|undefined;
  skeletonLayer: Borrowed<SkeletonLayer>|undefined;

  // Dispatched when either meshLayer or skeletonLayer changes.
  objectLayerStateChanged = new NullarySignal();

  constructor(public manager: LayerListSpecification, x: any) {
    super([]);
    this.displayState.visibleSegments.changed.add(() => {
      this.specificationChanged.dispatch();
    });
    this.displayState.segmentEquivalences.changed.add(() => {
      this.specificationChanged.dispatch();
    });
    this.displayState.segmentSelectionState.bindTo(
        manager.layerSelectedValues, this);
    this.displayState.selectedAlpha.changed.add(() => {
      this.specificationChanged.dispatch();
    });
    this.displayState.notSelectedAlpha.changed.add(() => {
      this.specificationChanged.dispatch();
    });
    this.displayState.objectAlpha.changed.add(() => {
      this.specificationChanged.dispatch();
    });
    this.displayState.hideSegmentZero.changed.add(() => {
      this.specificationChanged.dispatch();
    });
    this.displayState.fragmentMain.changed.add(() => {
      this.specificationChanged.dispatch();
    });
    this.displayState.highlightedSegments.changed.add(() => {
      this.specificationChanged.dispatch();
    });

    this.displayState.selectedAlpha.restoreState(x[SELECTED_ALPHA_JSON_KEY]);
    this.displayState.notSelectedAlpha.restoreState(
        x[NOT_SELECTED_ALPHA_JSON_KEY]);
    this.displayState.saturation.restoreState(x[SATURATION_JSON_KEY]);
    this.displayState.objectAlpha.restoreState(x[OBJECT_ALPHA_JSON_KEY]);
    this.displayState.hideSegmentZero.restoreState(
        x[HIDE_SEGMENT_ZERO_JSON_KEY]);
    this.displayState.objectToDataTransform.restoreState(x['transform']);
    this.displayState.fragmentMain.restoreState(x['skeletonShader']);

    let volumePath = this.volumePath = verifyOptionalString(x['source']);
<<<<<<< HEAD
    let meshPath = this.meshPath =
        x['mesh'] === null ? null : verifyOptionalString(x['mesh']);
    let skeletonsPath = this.skeletonsPath =
        verifyOptionalString(x['skeletons']);
    if (volumePath !== undefined) {
      getVolumeWithStatusMessage(
          manager.dataSourceProvider, manager.chunkManager, volumePath,
          {volumeType: VolumeType.SEGMENTATION})
          .then(volume => {
            if (!this.wasDisposed) {
              this.addRenderLayer(
                  new SegmentationRenderLayer(volume, this.displayState));
              if (meshPath === undefined) {
                let meshSource = volume.getMeshSource();
                if (meshSource != null) {
                  this.addMesh(meshSource);
                }
              }
            }
          });
    }

    if (meshPath != null) {
      this.manager.dataSourceProvider
          .getMeshSource(manager.chunkManager, meshPath)
=======
    let meshPath = this.meshPath = x['mesh'] === null ? null : verifyOptionalString(x['mesh']);
    let skeletonsPath = this.skeletonsPath = verifyOptionalString(x['skeletons']);
    let remaining = 0;
    if (volumePath !== undefined) {
      ++remaining;
      getVolumeWithStatusMessage(manager.dataSourceProvider, manager.chunkManager, volumePath, {
        volumeType: VolumeType.SEGMENTATION
      }).then(volume => {
        if (!this.wasDisposed) {
          this.addRenderLayer(new SegmentationRenderLayer(volume, this.displayState));
          if (meshPath === undefined && skeletonsPath === undefined) {
            ++remaining;
            Promise.resolve(volume.getMeshSource()).then(objectSource => {
              if (this.wasDisposed) {
                if (objectSource !== null) {
                  objectSource.dispose();
                }
                return;
              }
              if (--remaining === 0) {
                this.isReady = true;
              }
              if (objectSource instanceof MeshSource) {
                this.addMesh(objectSource);
                this.objectLayerStateChanged.dispatch();
              } else if (objectSource instanceof SkeletonSource) {
                this.addSkeletonSource(objectSource);
                this.objectLayerStateChanged.dispatch();
              }
            });
          }
          if (--remaining === 0) {
            this.isReady = true;
          }
        }
      });
    }

    if (meshPath != null) {
      ++remaining;
      this.manager.dataSourceProvider.getMeshSource(manager.chunkManager, meshPath)
>>>>>>> 0e7650e2
          .then(meshSource => {
            if (!this.wasDisposed) {
              this.addMesh(meshSource);
              if (--remaining === 0) {
                this.isReady = true;
              }
            }
          });
    }

    if (skeletonsPath !== undefined) {
<<<<<<< HEAD
      this.manager.dataSourceProvider
          .getSkeletonSource(manager.chunkManager, skeletonsPath)
          .then(skeletonSource => {
            if (!this.wasDisposed) {
              let base = new SkeletonLayer(
                  manager.chunkManager, skeletonSource, manager.voxelSize,
                  this.displayState);
              this.addRenderLayer(
                  new PerspectiveViewSkeletonLayer(base.addRef()));
              this.addRenderLayer(new SliceViewPanelSkeletonLayer(
                  /* transfer ownership */ base));
=======
      ++remaining;
      this.manager.dataSourceProvider.getSkeletonSource(manager.chunkManager, skeletonsPath)
          .then(skeletonSource => {
            if (!this.wasDisposed) {
              this.addSkeletonSource(skeletonSource);
              if (--remaining === 0) {
                this.isReady = true;
              }
>>>>>>> 0e7650e2
            }
          });
    }

    verifyObjectProperty(x, 'equivalences', y => {
      this.displayState.segmentEquivalences.restoreState(y);
    });

    verifyObjectProperty(x, 'segments', y => {
      if (y !== undefined) {
        let {visibleSegments, segmentEquivalences} = this.displayState;
        parseArray(y, value => {
          let id = Uint64.parseString(String(value), 10);
          visibleSegments.add(segmentEquivalences.get(id));
        });
      }
    });

    verifyObjectProperty(x, 'highlights', y => {
      if (y !== undefined) {
        parseArray(y, value => {
          let id = Uint64.parseString(String(value), 10);
          this.displayState.highlightedSegments.add(id);
        });
      }
    });

    verifyObjectProperty(x, 'clipBounds', y => {
      if (y === undefined) {
        return;
      }
      let center: vec3|undefined, size: vec3|undefined;
      verifyObjectProperty(y, 'center', z => center = verify3dVec(z));
      verifyObjectProperty(y, 'size', z => size = verify3dVec(z));
      if (!center || !size) {
        return;
      }
      let bounds = {center, size};
      this.displayState.clipBounds.value = bounds;
    });
  }

  addMesh(meshSource: MeshSource) {
    this.meshLayer =
        new MeshLayer(this.manager.chunkManager, meshSource, this.displayState);
    this.addRenderLayer(this.meshLayer);
  }

  addSkeletonSource(skeletonSource: SkeletonSource) {
    let base = new SkeletonLayer(
        this.manager.chunkManager, skeletonSource, this.manager.voxelSize, this.displayState);
    this.skeletonLayer = base;
    this.addRenderLayer(new PerspectiveViewSkeletonLayer(base.addRef()));
    this.addRenderLayer(new SliceViewPanelSkeletonLayer(/* transfer ownership */ base));
  }

  toJSON() {
    let x: any = {'type': 'segmentation'};
    x['source'] = this.volumePath;
    x['mesh'] = this.meshPath;
    x['skeletons'] = this.skeletonsPath;
    x[SELECTED_ALPHA_JSON_KEY] = this.displayState.selectedAlpha.toJSON();
    x[NOT_SELECTED_ALPHA_JSON_KEY] =
        this.displayState.notSelectedAlpha.toJSON();
    x[SATURATION_JSON_KEY] = this.displayState.saturation.toJSON();
    x[OBJECT_ALPHA_JSON_KEY] = this.displayState.objectAlpha.toJSON();
    x[HIDE_SEGMENT_ZERO_JSON_KEY] = this.displayState.hideSegmentZero.toJSON();
    let {visibleSegments} = this.displayState;
    if (visibleSegments.size > 0) {
      x['segments'] = visibleSegments.toJSON();
    }
    let {highlightedSegments} = this.displayState;
    if (highlightedSegments.size > 0) {
      x['highlights'] = highlightedSegments.toJSON();
    }
    let {segmentEquivalences} = this.displayState;
    if (segmentEquivalences.size > 0) {
      x['equivalences'] = segmentEquivalences.toJSON();
    }
    let {clipBounds} = this.displayState;
    if (clipBounds.value) {
      x['clipBounds'] = {
        center: Array.from(clipBounds.value.center),
        size: Array.from(clipBounds.value.size),
      };
    }
    x['transform'] = this.displayState.objectToDataTransform.toJSON();
    x['skeletonShader'] = this.displayState.fragmentMain.toJSON();
    return x;
  }

  transformPickedValue(value: any) {
    if (value == null) {
      return value;
    }
    let {segmentEquivalences} = this.displayState;
    if (segmentEquivalences.size === 0) {
      return value;
    }
    if (typeof value === 'number') {
      value = new Uint64(value, 0);
    }
    let mappedValue = segmentEquivalences.get(value);
    if (Uint64.equal(mappedValue, value)) {
      return value;
    }
    return new Uint64MapEntry(value, mappedValue);
  }

  makeDropdown(element: HTMLDivElement) {
    return new SegmentationDropdown(element, this);
  }

  handleAction(action: string) {
    switch (action) {
      case 'recolor': {
        this.displayState.segmentColorHash.randomize();
        break;
      }
      case 'clear-segments': {
        this.displayState.visibleSegments.clear();
        break;
      }
      case 'select': {
        let {segmentSelectionState} = this.displayState;
        if (segmentSelectionState.hasSelectedSegment) {
          let segment = segmentSelectionState.selectedSegment;
          let {visibleSegments} = this.displayState;
          if (visibleSegments.has(segment)) {
            visibleSegments.delete(segment);
          } else {
            visibleSegments.add(segment);
          }
        }
        break;
      }
      case 'highlight': {
        let {segmentSelectionState} = this.displayState;
        if (segmentSelectionState.hasSelectedSegment) {
          let segment = segmentSelectionState.selectedSegment;
          let {highlightedSegments} = this.displayState;
          if (highlightedSegments.has(segment)) {
            highlightedSegments.delete(segment);
          } else {
            highlightedSegments.add(segment);
          }
        }
        break;
      }
    }
  }
}

function makeSkeletonShaderCodeWidget(layer: SegmentationUserLayer) {
  return new ShaderCodeWidget({
    fragmentMain: layer.displayState.fragmentMain,
    shaderError: layer.displayState.shaderError,
    fragmentMainStartLine: SKELETON_FRAGMENT_MAIN_START,
  });
}

class SegmentationDropdown extends UserLayerDropdown {
  visibleSegmentWidget =
      this.registerDisposer(new SegmentSetWidget(this.layer.displayState));
  addSegmentWidget = this.registerDisposer(new Uint64EntryWidget());
  selectedAlphaWidget = this.registerDisposer(
      new RangeWidget(this.layer.displayState.selectedAlpha));
  notSelectedAlphaWidget = this.registerDisposer(
      new RangeWidget(this.layer.displayState.notSelectedAlpha));
  saturationWidget = this.registerDisposer(
      new RangeWidget(this.layer.displayState.saturation));
  objectAlphaWidget = this.registerDisposer(
      new RangeWidget(this.layer.displayState.objectAlpha));
  codeWidget: ShaderCodeWidget|undefined;

  constructor(
      public element: HTMLDivElement, public layer: SegmentationUserLayer) {
    super();
    element.classList.add('segmentation-dropdown');
    let {
      selectedAlphaWidget,
      notSelectedAlphaWidget,
      saturationWidget,
      objectAlphaWidget
    } = this;
    selectedAlphaWidget.promptElement.textContent = 'Opacity (on)';
    notSelectedAlphaWidget.promptElement.textContent = 'Opacity (off)';
    saturationWidget.promptElement.textContent = 'Saturation';
    objectAlphaWidget.promptElement.textContent = 'Opacity (3d)';

<<<<<<< HEAD
    element.appendChild(this.selectedAlphaWidget.element);
    element.appendChild(this.notSelectedAlphaWidget.element);
    element.appendChild(this.saturationWidget.element);
=======
    if (this.layer.volumePath !== undefined) {
      element.appendChild(this.selectedAlphaWidget.element);
      element.appendChild(this.notSelectedAlphaWidget.element);
    }
    this.registerDisposer(new ElementVisibilityFromTrackableBoolean(
        this.registerDisposer(new ComputedWatchableValue(
            () => this.layer.meshPath || this.layer.meshLayer || this.layer.skeletonsPath ||
                    this.layer.skeletonLayer ?
                true :
                false,
            this.layer.objectLayerStateChanged)),
        this.objectAlphaWidget.element));
>>>>>>> 0e7650e2
    element.appendChild(this.objectAlphaWidget.element);

    {
      const checkbox = this.registerDisposer(
          new TrackableBooleanCheckbox(layer.displayState.hideSegmentZero));
      checkbox.element.className =
          'neuroglancer-segmentation-dropdown-hide-segment-zero neuroglancer-noselect';
      const label = document.createElement('label');
      label.className =
          'neuroglancer-segmentation-dropdown-hide-segment-zero neuroglancer-noselect';
      label.appendChild(document.createTextNode('Hide segment ID 0'));
      label.appendChild(checkbox.element);
      element.appendChild(label);
    }

    this.addSegmentWidget.element.classList.add('add-segment');
    this.addSegmentWidget.element.title = 'Add one or more segment IDs';
    element.appendChild(this.registerDisposer(this.addSegmentWidget).element);
<<<<<<< HEAD
    this.registerDisposer(
        this.addSegmentWidget.valuesEntered.add((values: Uint64[]) => {
          for (const value of values) {
            this.layer.displayState.visibleSegments.add(value);
          }
        }));
    element.appendChild(
        this.registerDisposer(this.visibleSegmentWidget).element);

    if (this.layer.skeletonsPath !== undefined) {
=======
    this.registerDisposer(this.addSegmentWidget.valuesEntered.add((values: Uint64[]) => {
      for (const value of values) {
        this.layer.displayState.visibleSegments.add(value);
      }
    }));
    element.appendChild(this.registerDisposer(this.visibleSegmentWidget).element);
    const maybeAddSkeletonShaderUI = () => {
      if (this.codeWidget !== undefined) {
        return;
      }
      if (this.layer.skeletonsPath === null || this.layer.skeletonLayer === undefined) {
        return;
      }
>>>>>>> 0e7650e2
      let topRow = document.createElement('div');
      topRow.className =
          'neuroglancer-segmentation-dropdown-skeleton-shader-header';
      let label = document.createElement('div');
      label.style.flex = '1';
      label.textContent = 'Skeleton shader:';
      let helpLink = document.createElement('a');
      let helpButton = document.createElement('button');
      helpButton.type = 'button';
      helpButton.textContent = '?';
      helpButton.className = 'help-link';
      helpLink.appendChild(helpButton);
      helpLink.title = 'Documentation on skeleton rendering';
      helpLink.target = '_blank';
      helpLink.href =
          'https://github.com/google/neuroglancer/blob/master/src/neuroglancer/sliceview/image_layer_rendering.md';

      let maximizeButton = document.createElement('button');
      maximizeButton.innerHTML = '&square;';
      maximizeButton.className = 'maximize-button';
      maximizeButton.title = 'Show larger editor view';
      this.registerEventListener(maximizeButton, 'click', () => {
        new ShaderCodeOverlay(this.layer);
      });

      topRow.appendChild(label);
      topRow.appendChild(maximizeButton);
      topRow.appendChild(helpLink);

      element.appendChild(topRow);

      const codeWidget = this.codeWidget =
          this.registerDisposer(makeSkeletonShaderCodeWidget(this.layer));
      element.appendChild(codeWidget.element);
      codeWidget.textEditor.refresh();
    };
    this.registerDisposer(this.layer.objectLayerStateChanged.add(maybeAddSkeletonShaderUI));
    maybeAddSkeletonShaderUI();
  }

  onShow() {
    if (this.codeWidget !== undefined) {
      this.codeWidget.textEditor.refresh();
    }
  }
}

class ShaderCodeOverlay extends Overlay {
  codeWidget = this.registerDisposer(makeSkeletonShaderCodeWidget(this.layer));
  constructor(public layer: SegmentationUserLayer) {
    super();
    this.content.classList.add(
        'neuroglancer-segmentation-layer-skeleton-shader-overlay');
    this.content.appendChild(this.codeWidget.element);
    this.codeWidget.textEditor.refresh();
  }
}

registerLayerType('segmentation', SegmentationUserLayer);
registerVolumeLayerType(VolumeType.SEGMENTATION, SegmentationUserLayer);<|MERGE_RESOLUTION|>--- conflicted
+++ resolved
@@ -26,26 +26,17 @@
 import {SegmentationDisplayState3D, SegmentSelectionState, Uint64MapEntry} from 'neuroglancer/segmentation_display_state/frontend';
 import {SharedDisjointUint64Sets} from 'neuroglancer/shared_disjoint_sets';
 import {SharedWatchableValue} from 'neuroglancer/shared_watchable_value';
-<<<<<<< HEAD
-import {FRAGMENT_MAIN_START as SKELETON_FRAGMENT_MAIN_START, getTrackableFragmentMain, PerspectiveViewSkeletonLayer, SkeletonLayer, SkeletonLayerDisplayState, SliceViewPanelSkeletonLayer} from 'neuroglancer/skeleton/frontend';
-=======
 import {FRAGMENT_MAIN_START as SKELETON_FRAGMENT_MAIN_START, getTrackableFragmentMain, PerspectiveViewSkeletonLayer, SkeletonLayer, SkeletonLayerDisplayState, SkeletonSource, SliceViewPanelSkeletonLayer} from 'neuroglancer/skeleton/frontend';
->>>>>>> 0e7650e2
 import {VolumeType} from 'neuroglancer/sliceview/volume/base';
 import {SegmentationRenderLayer, SliceViewSegmentationDisplayState} from 'neuroglancer/sliceview/volume/segmentation_renderlayer';
 import {trackableAlphaValue} from 'neuroglancer/trackable_alpha';
 import {ElementVisibilityFromTrackableBoolean, TrackableBoolean, TrackableBooleanCheckbox} from 'neuroglancer/trackable_boolean';
 import {ComputedWatchableValue} from 'neuroglancer/trackable_value';
 import {Uint64Set} from 'neuroglancer/uint64_set';
-<<<<<<< HEAD
-import {vec3} from 'neuroglancer/util/geom';
-import {parseArray, verify3dVec, verifyObjectProperty, verifyOptionalString} from 'neuroglancer/util/json';
-=======
 import {Borrowed} from 'neuroglancer/util/disposable';
 import {vec3} from 'neuroglancer/util/geom';
 import {parseArray, verify3dVec, verifyObjectProperty, verifyOptionalString} from 'neuroglancer/util/json';
 import {NullarySignal} from 'neuroglancer/util/signal';
->>>>>>> 0e7650e2
 import {Uint64} from 'neuroglancer/util/uint64';
 import {makeWatchableShaderError} from 'neuroglancer/webgl/dynamic_shader';
 import {RangeWidget} from 'neuroglancer/widget/range';
@@ -72,18 +63,12 @@
         saturation: trackableAlphaValue(1.0),
         notSelectedAlpha: trackableAlphaValue(0),
         objectAlpha: trackableAlphaValue(1.0),
-        clipBounds: SharedWatchableValue.make<Bounds|undefined>(
-            this.manager.worker, undefined),
+        clipBounds: SharedWatchableValue.make<Bounds|undefined>(this.manager.worker, undefined),
         hideSegmentZero: new TrackableBoolean(true, true),
         visibleSegments: Uint64Set.makeWithCounterpart(this.manager.worker),
-<<<<<<< HEAD
         highlightedSegments: Uint64Set.makeWithCounterpart(this.manager.worker),
-        segmentEquivalences: SharedDisjointUint64Sets.makeWithCounterpart(
-            this.manager.worker),
+        segmentEquivalences: SharedDisjointUint64Sets.makeWithCounterpart(this.manager.worker),
         volumeSourceOptions: {},
-=======
-        segmentEquivalences: SharedDisjointUint64Sets.makeWithCounterpart(this.manager.worker),
->>>>>>> 0e7650e2
         objectToDataTransform: new CoordinateTransform(),
         fragmentMain: getTrackableFragmentMain(),
         shaderError: makeWatchableShaderError(),
@@ -91,8 +76,8 @@
   volumePath: string|undefined;
 
   /**
-   * If meshPath is undefined, a default mesh source provided by the volume may
-   * be used.  If meshPath is null, the default mesh source is not used.
+   * If meshPath is undefined, a default mesh source provided by the volume may be used.  If
+   * meshPath is null, the default mesh source is not used.
    */
   meshPath: string|null|undefined;
   skeletonsPath: string|undefined;
@@ -110,8 +95,7 @@
     this.displayState.segmentEquivalences.changed.add(() => {
       this.specificationChanged.dispatch();
     });
-    this.displayState.segmentSelectionState.bindTo(
-        manager.layerSelectedValues, this);
+    this.displayState.segmentSelectionState.bindTo(manager.layerSelectedValues, this);
     this.displayState.selectedAlpha.changed.add(() => {
       this.specificationChanged.dispatch();
     });
@@ -132,43 +116,14 @@
     });
 
     this.displayState.selectedAlpha.restoreState(x[SELECTED_ALPHA_JSON_KEY]);
-    this.displayState.notSelectedAlpha.restoreState(
-        x[NOT_SELECTED_ALPHA_JSON_KEY]);
+    this.displayState.notSelectedAlpha.restoreState(x[NOT_SELECTED_ALPHA_JSON_KEY]);
     this.displayState.saturation.restoreState(x[SATURATION_JSON_KEY]);
     this.displayState.objectAlpha.restoreState(x[OBJECT_ALPHA_JSON_KEY]);
-    this.displayState.hideSegmentZero.restoreState(
-        x[HIDE_SEGMENT_ZERO_JSON_KEY]);
+    this.displayState.hideSegmentZero.restoreState(x[HIDE_SEGMENT_ZERO_JSON_KEY]);
     this.displayState.objectToDataTransform.restoreState(x['transform']);
     this.displayState.fragmentMain.restoreState(x['skeletonShader']);
 
     let volumePath = this.volumePath = verifyOptionalString(x['source']);
-<<<<<<< HEAD
-    let meshPath = this.meshPath =
-        x['mesh'] === null ? null : verifyOptionalString(x['mesh']);
-    let skeletonsPath = this.skeletonsPath =
-        verifyOptionalString(x['skeletons']);
-    if (volumePath !== undefined) {
-      getVolumeWithStatusMessage(
-          manager.dataSourceProvider, manager.chunkManager, volumePath,
-          {volumeType: VolumeType.SEGMENTATION})
-          .then(volume => {
-            if (!this.wasDisposed) {
-              this.addRenderLayer(
-                  new SegmentationRenderLayer(volume, this.displayState));
-              if (meshPath === undefined) {
-                let meshSource = volume.getMeshSource();
-                if (meshSource != null) {
-                  this.addMesh(meshSource);
-                }
-              }
-            }
-          });
-    }
-
-    if (meshPath != null) {
-      this.manager.dataSourceProvider
-          .getMeshSource(manager.chunkManager, meshPath)
-=======
     let meshPath = this.meshPath = x['mesh'] === null ? null : verifyOptionalString(x['mesh']);
     let skeletonsPath = this.skeletonsPath = verifyOptionalString(x['skeletons']);
     let remaining = 0;
@@ -210,7 +165,6 @@
     if (meshPath != null) {
       ++remaining;
       this.manager.dataSourceProvider.getMeshSource(manager.chunkManager, meshPath)
->>>>>>> 0e7650e2
           .then(meshSource => {
             if (!this.wasDisposed) {
               this.addMesh(meshSource);
@@ -222,19 +176,6 @@
     }
 
     if (skeletonsPath !== undefined) {
-<<<<<<< HEAD
-      this.manager.dataSourceProvider
-          .getSkeletonSource(manager.chunkManager, skeletonsPath)
-          .then(skeletonSource => {
-            if (!this.wasDisposed) {
-              let base = new SkeletonLayer(
-                  manager.chunkManager, skeletonSource, manager.voxelSize,
-                  this.displayState);
-              this.addRenderLayer(
-                  new PerspectiveViewSkeletonLayer(base.addRef()));
-              this.addRenderLayer(new SliceViewPanelSkeletonLayer(
-                  /* transfer ownership */ base));
-=======
       ++remaining;
       this.manager.dataSourceProvider.getSkeletonSource(manager.chunkManager, skeletonsPath)
           .then(skeletonSource => {
@@ -243,7 +184,6 @@
               if (--remaining === 0) {
                 this.isReady = true;
               }
->>>>>>> 0e7650e2
             }
           });
     }
@@ -287,8 +227,7 @@
   }
 
   addMesh(meshSource: MeshSource) {
-    this.meshLayer =
-        new MeshLayer(this.manager.chunkManager, meshSource, this.displayState);
+    this.meshLayer = new MeshLayer(this.manager.chunkManager, meshSource, this.displayState);
     this.addRenderLayer(this.meshLayer);
   }
 
@@ -306,8 +245,7 @@
     x['mesh'] = this.meshPath;
     x['skeletons'] = this.skeletonsPath;
     x[SELECTED_ALPHA_JSON_KEY] = this.displayState.selectedAlpha.toJSON();
-    x[NOT_SELECTED_ALPHA_JSON_KEY] =
-        this.displayState.notSelectedAlpha.toJSON();
+    x[NOT_SELECTED_ALPHA_JSON_KEY] = this.displayState.notSelectedAlpha.toJSON();
     x[SATURATION_JSON_KEY] = this.displayState.saturation.toJSON();
     x[OBJECT_ALPHA_JSON_KEY] = this.displayState.objectAlpha.toJSON();
     x[HIDE_SEGMENT_ZERO_JSON_KEY] = this.displayState.hideSegmentZero.toJSON();
@@ -406,42 +344,29 @@
 }
 
 class SegmentationDropdown extends UserLayerDropdown {
-  visibleSegmentWidget =
-      this.registerDisposer(new SegmentSetWidget(this.layer.displayState));
+  visibleSegmentWidget = this.registerDisposer(new SegmentSetWidget(this.layer.displayState));
   addSegmentWidget = this.registerDisposer(new Uint64EntryWidget());
-  selectedAlphaWidget = this.registerDisposer(
-      new RangeWidget(this.layer.displayState.selectedAlpha));
-  notSelectedAlphaWidget = this.registerDisposer(
-      new RangeWidget(this.layer.displayState.notSelectedAlpha));
-  saturationWidget = this.registerDisposer(
-      new RangeWidget(this.layer.displayState.saturation));
-  objectAlphaWidget = this.registerDisposer(
-      new RangeWidget(this.layer.displayState.objectAlpha));
+  selectedAlphaWidget =
+      this.registerDisposer(new RangeWidget(this.layer.displayState.selectedAlpha));
+  notSelectedAlphaWidget =
+      this.registerDisposer(new RangeWidget(this.layer.displayState.notSelectedAlpha));
+  saturationWidget = this.registerDisposer(new RangeWidget(this.layer.displayState.saturation));
+  objectAlphaWidget = this.registerDisposer(new RangeWidget(this.layer.displayState.objectAlpha));
   codeWidget: ShaderCodeWidget|undefined;
 
-  constructor(
-      public element: HTMLDivElement, public layer: SegmentationUserLayer) {
+  constructor(public element: HTMLDivElement, public layer: SegmentationUserLayer) {
     super();
     element.classList.add('segmentation-dropdown');
-    let {
-      selectedAlphaWidget,
-      notSelectedAlphaWidget,
-      saturationWidget,
-      objectAlphaWidget
-    } = this;
+    let {selectedAlphaWidget, notSelectedAlphaWidget, saturationWidget, objectAlphaWidget} = this;
     selectedAlphaWidget.promptElement.textContent = 'Opacity (on)';
     notSelectedAlphaWidget.promptElement.textContent = 'Opacity (off)';
     saturationWidget.promptElement.textContent = 'Saturation';
     objectAlphaWidget.promptElement.textContent = 'Opacity (3d)';
 
-<<<<<<< HEAD
-    element.appendChild(this.selectedAlphaWidget.element);
-    element.appendChild(this.notSelectedAlphaWidget.element);
-    element.appendChild(this.saturationWidget.element);
-=======
     if (this.layer.volumePath !== undefined) {
       element.appendChild(this.selectedAlphaWidget.element);
       element.appendChild(this.notSelectedAlphaWidget.element);
+      element.appendChild(this.saturationWidget.element);
     }
     this.registerDisposer(new ElementVisibilityFromTrackableBoolean(
         this.registerDisposer(new ComputedWatchableValue(
@@ -451,12 +376,11 @@
                 false,
             this.layer.objectLayerStateChanged)),
         this.objectAlphaWidget.element));
->>>>>>> 0e7650e2
     element.appendChild(this.objectAlphaWidget.element);
 
     {
-      const checkbox = this.registerDisposer(
-          new TrackableBooleanCheckbox(layer.displayState.hideSegmentZero));
+      const checkbox =
+          this.registerDisposer(new TrackableBooleanCheckbox(layer.displayState.hideSegmentZero));
       checkbox.element.className =
           'neuroglancer-segmentation-dropdown-hide-segment-zero neuroglancer-noselect';
       const label = document.createElement('label');
@@ -470,18 +394,6 @@
     this.addSegmentWidget.element.classList.add('add-segment');
     this.addSegmentWidget.element.title = 'Add one or more segment IDs';
     element.appendChild(this.registerDisposer(this.addSegmentWidget).element);
-<<<<<<< HEAD
-    this.registerDisposer(
-        this.addSegmentWidget.valuesEntered.add((values: Uint64[]) => {
-          for (const value of values) {
-            this.layer.displayState.visibleSegments.add(value);
-          }
-        }));
-    element.appendChild(
-        this.registerDisposer(this.visibleSegmentWidget).element);
-
-    if (this.layer.skeletonsPath !== undefined) {
-=======
     this.registerDisposer(this.addSegmentWidget.valuesEntered.add((values: Uint64[]) => {
       for (const value of values) {
         this.layer.displayState.visibleSegments.add(value);
@@ -495,10 +407,8 @@
       if (this.layer.skeletonsPath === null || this.layer.skeletonLayer === undefined) {
         return;
       }
->>>>>>> 0e7650e2
       let topRow = document.createElement('div');
-      topRow.className =
-          'neuroglancer-segmentation-dropdown-skeleton-shader-header';
+      topRow.className = 'neuroglancer-segmentation-dropdown-skeleton-shader-header';
       let label = document.createElement('div');
       label.style.flex = '1';
       label.textContent = 'Skeleton shader:';
@@ -547,8 +457,7 @@
   codeWidget = this.registerDisposer(makeSkeletonShaderCodeWidget(this.layer));
   constructor(public layer: SegmentationUserLayer) {
     super();
-    this.content.classList.add(
-        'neuroglancer-segmentation-layer-skeleton-shader-overlay');
+    this.content.classList.add('neuroglancer-segmentation-layer-skeleton-shader-overlay');
     this.content.appendChild(this.codeWidget.element);
     this.codeWidget.textEditor.refresh();
   }
